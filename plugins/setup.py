--- conflicted
+++ resolved
@@ -8,15 +8,9 @@
 ]
 
 setup(
-<<<<<<< HEAD
-    name='pulp-docker',
-    version='3.0.0a1.dev0',
-    packages=find_packages(exclude=['test']),
-=======
     name='pulp_docker_plugins',
     version='3.2a1',
     packages=find_packages(exclude=['test', 'test.*']),
->>>>>>> 26de4ccf
     url='http://www.pulpproject.org',
     install_requires=requirements,
     license='GPLv2+',
