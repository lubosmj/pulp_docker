"""
Check `Plugin Writer's Guide`_ for more details.

.. _Plugin Writer's Guide:
    http://docs.pulpproject.org/en/3.0/nightly/plugins/plugin-writer/index.html
"""

from django_filters import ChoiceFilter, CharFilter
from django.db import transaction
from drf_yasg.utils import swagger_auto_schema
from rest_framework import viewsets

from pulpcore.plugin.serializers import (
    AsyncOperationResponseSerializer,
    RepositorySyncURLSerializer,
)

from pulpcore.plugin.tasking import enqueue_with_reservation
from pulpcore.plugin.viewsets import (
    BaseDistributionViewSet,
    ContentFilter,
    ContentViewSet,
    RemoteViewSet,
<<<<<<< HEAD
    OperationPostponedResponse,
)
from rest_framework.decorators import detail_route
=======
    OperationPostponedResponse,)
from rest_framework.decorators import action
>>>>>>> 27e4f047

from . import models, serializers, tasks


class ManifestTagFilter(ContentFilter):
    """
    FilterSet for Tags.
    """

    media_type = CharFilter(
        field_name='tagged_manifest__media_type',
        lookup_expr='contains',
    )
    digest = CharFilter(field_name='tagged_manifest__digest')

    class Meta:
        model = models.ManifestTag
        fields = [
            'name',
            'media_type',
            'digest',
        ]


class ManifestFilter(ContentFilter):
    """
    FilterSet for Manifests.
    """

    media_type = ChoiceFilter(choices=models.Manifest.MANIFEST_CHOICES)

    class Meta:
        model = models.Manifest
        fields = [
            'media_type',
            'digest',
        ]


class ManifestTagViewSet(ContentViewSet):
    """
    ViewSet for ManifestTag.
    """

    endpoint_name = 'manifest-tags'
    queryset = models.ManifestTag.objects.all()
    serializer_class = serializers.ManifestTagSerializer
    filterset_class = ManifestTagFilter

    @transaction.atomic
    def create(self, request):
        """
        Create a new ManifestTag from a request.
        """
        raise NotImplementedError()


class ManifestViewSet(ContentViewSet):
    """
    ViewSet for Manifest.
    """

    endpoint_name = 'manifests'
    queryset = models.Manifest.objects.all()
    serializer_class = serializers.ManifestSerializer
    filterset_class = ManifestFilter

    @transaction.atomic
    def create(self, request):
        """
        Create a new Manifest from a request.
        """
        raise NotImplementedError()


class BlobFilter(ContentFilter):
    """
    FilterSet for Blobs.
    """

    media_type = ChoiceFilter(choices=models.ManifestBlob.BLOB_CHOICES)

    class Meta:
        model = models.ManifestBlob
        fields = [
            'digest',
            'media_type',
        ]


class BlobViewSet(ContentViewSet):
    """
    ViewSet for ManifestBlobs.
    """

    endpoint_name = 'blobs'
    queryset = models.ManifestBlob.objects.all()
    serializer_class = serializers.BlobSerializer
    filterset_class = BlobFilter

    @transaction.atomic
    def create(self, request):
        """
        Create a new ManifestBlob from a request.
        """
        raise NotImplementedError()


class DockerRemoteViewSet(RemoteViewSet):
    """
    A ViewSet for DockerRemote.
    """

    endpoint_name = 'docker'
    queryset = models.DockerRemote.objects.all()
    serializer_class = serializers.DockerRemoteSerializer

    # This decorator is necessary since a sync operation is asyncrounous and returns
    # the id and href of the sync task.
    @swagger_auto_schema(
        operation_description="Trigger an asynchronous task to sync content",
        responses={202: AsyncOperationResponseSerializer}
    )
    @action(detail=True, methods=['post'], serializer_class=RepositorySyncURLSerializer)
    def sync(self, request, pk):
        """
        Synchronizes a repository. The ``repository`` field has to be provided.
        """
        remote = self.get_object()
        serializer = RepositorySyncURLSerializer(data=request.data, context={'request': request})

        # Validate synchronously to return 400 errors.
        serializer.is_valid(raise_exception=True)
        repository = serializer.validated_data.get('repository')
        result = enqueue_with_reservation(
            tasks.synchronize,
            [repository, remote],
            kwargs={
                'remote_pk': remote.pk,
                'repository_pk': repository.pk
            }
        )
        return OperationPostponedResponse(result, request)


class DockerDistributionViewSet(BaseDistributionViewSet):
    """
    ViewSet for DockerDistribution model.
    """

    endpoint_name = 'docker'
    queryset = models.DockerDistribution.objects.all()
    serializer_class = serializers.DockerDistributionSerializer


class TagImageViewSet(viewsets.ViewSet):
    """
    ViewSet used for tagging manifests. This endpoint supports only HTTP POST requests.
    """

    endpoint_name = 'tag'

    @swagger_auto_schema(
        operation_description="Trigger an asynchronous task to create a new repository",
        responses={202: AsyncOperationResponseSerializer}
    )
    def create(self, request):
        serializer = serializers.ManifestTaggingSerializer(
            data=request.data,
            context={'request': request}
        )
        serializer.is_valid(raise_exception=True)

        manifest = serializer.validated_data['manifest']
        tag = serializer.validated_data['tag']
        repository = serializer.validated_data['repository']

        result = enqueue_with_reservation(
            tasks.tag.create_new_repository_version,
            [repository, manifest],
            kwargs={
                'manifest_pk': manifest.pk,
                'tag': tag,
                'repository_pk': repository.pk
            }
        )
        return OperationPostponedResponse(result, request)


class UnTagImageViewSet(viewsets.ViewSet):
    """
    ViewSet used for untagging manifests. This endpoint supports only HTTP POST requests.
    """

    endpoint_name = 'untag'

    @swagger_auto_schema(
        operation_description="Trigger an asynchronous task to create a new repository",
        responses={202: AsyncOperationResponseSerializer}
    )
    def create(self, request):
        serializer = serializers.ManifestUntaggingSerializer(
            data=request.data,
            context={'request': request}
        )
        serializer.is_valid(raise_exception=True)

        tag = serializer.validated_data['tag']
        repository = serializer.validated_data['repository']

        result = enqueue_with_reservation(
            tasks.untag.create_new_repository_version,
            [repository],
            kwargs={
                'tag': tag,
                'repository_pk': repository.pk
            }
        )
        return OperationPostponedResponse(result, request)<|MERGE_RESOLUTION|>--- conflicted
+++ resolved
@@ -21,14 +21,9 @@
     ContentFilter,
     ContentViewSet,
     RemoteViewSet,
-<<<<<<< HEAD
     OperationPostponedResponse,
 )
-from rest_framework.decorators import detail_route
-=======
-    OperationPostponedResponse,)
 from rest_framework.decorators import action
->>>>>>> 27e4f047
 
 from . import models, serializers, tasks
 
