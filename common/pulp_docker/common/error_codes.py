from gettext import gettext as _

from pulp.common.error_codes import Error

DKR1001 = Error("DKR1001", _("The url specified for %(field) is missing a scheme. "
                             "The value specified is '%(url)'."), ['field', 'url'])
DKR1002 = Error("DKR1002", _("The url specified for %(field) is missing a hostname. "
                             "The value specified is '%(url)'."), ['field', 'url'])
DKR1003 = Error("DKR1003", _("The url specified for %(field) is missing a path. "
                             "The value specified is '%(url)'."), ['field', 'url'])
DKR1004 = Error("DKR1004", _("The value specified for %(field)s: '%(value)s' is not boolean."),
                ['field', 'value'])
DKR1005 = Error("DKR1005", _(
    "The value specified for %(field)s: '%(value)s' is invalid. Registry id must contain only "
    "lower case letters, integers, hyphens, periods, and may include a single slash."),
    ['field', 'value'])
DKR1006 = Error("DKR1006", _(
<<<<<<< HEAD
    "If %(field)s is not specified, it will default to the id must contain only lower case letters,"
    " integers, hyphens, periods, and may include a single slash. Please specify a valid registry "
    "id or change the repo id."),
    ['field', 'value'])
DKR1007 = Error("DKR1007", _("Could not fetch repository %(repo)s from registry %(registry)s"),
                ['repo', 'registry'])
=======
    "%(field)s may only contain lower case letters, integers, hyphens, periods, and may include "
    "a single slash. When %(field)s is not specified, the repo-id value is used. In that case the "
    "repo-id needs to adhere to the same requirements as %(field)s."),
    ['field', 'value'])
>>>>>>> 8e763d0f
<|MERGE_RESOLUTION|>--- conflicted
+++ resolved
@@ -15,16 +15,9 @@
     "lower case letters, integers, hyphens, periods, and may include a single slash."),
     ['field', 'value'])
 DKR1006 = Error("DKR1006", _(
-<<<<<<< HEAD
-    "If %(field)s is not specified, it will default to the id must contain only lower case letters,"
-    " integers, hyphens, periods, and may include a single slash. Please specify a valid registry "
-    "id or change the repo id."),
-    ['field', 'value'])
-DKR1007 = Error("DKR1007", _("Could not fetch repository %(repo)s from registry %(registry)s"),
-                ['repo', 'registry'])
-=======
     "%(field)s may only contain lower case letters, integers, hyphens, periods, and may include "
     "a single slash. When %(field)s is not specified, the repo-id value is used. In that case the "
     "repo-id needs to adhere to the same requirements as %(field)s."),
     ['field', 'value'])
->>>>>>> 8e763d0f
+DKR1007 = Error("DKR1007", _("Could not fetch repository %(repo)s from registry %(registry)s"),
+                ['repo', 'registry'])